--- conflicted
+++ resolved
@@ -9,11 +9,7 @@
 clap = "2.32.0"
 log = "0.4.3"
 fern = "0.5.6"
-<<<<<<< HEAD
 sysfs-class = { path = "../sysfs-class" }
-=======
-sysfs-class = "0.1"
->>>>>>> 413bafe1
 
 [build-dependencies]
 vergen = "0.1.1"