--- conflicted
+++ resolved
@@ -106,14 +106,9 @@
     }
 
     fn get_graphics(&mut self) -> Result<String, String> {
-<<<<<<< HEAD
-        let r = self.call_method::<bool>("GetGraphics", None)?;
-        r.get1().ok_or("return value not found".to_string())
-=======
         let m = Message::new_method_call(DBUS_NAME, DBUS_PATH, DBUS_IFACE, "GetGraphics")?;
         let r = self.bus.send_with_reply_and_block(m, TIMEOUT).map_err(err_str)?;
         r.get1().ok_or_else(|| "return value not found".to_string())
->>>>>>> 413bafe1
     }
 
     fn get_switchable(&mut self) -> Result<bool, String> {
@@ -129,14 +124,9 @@
     }
 
     fn get_graphics_power(&mut self) -> Result<bool, String> {
-<<<<<<< HEAD
-        let r = self.call_method::<bool>("GetGraphicsPower", None)?;
-        r.get1().ok_or("return value not found".to_string())
-=======
         let m = Message::new_method_call(DBUS_NAME, DBUS_PATH, DBUS_IFACE, "GetGraphicsPower")?;
         let r = self.bus.send_with_reply_and_block(m, TIMEOUT).map_err(err_str)?;
         r.get1().ok_or_else(|| "return value not found".to_string())
->>>>>>> 413bafe1
     }
 
     fn set_graphics_power(&mut self, power: bool) -> Result<(), String> {
