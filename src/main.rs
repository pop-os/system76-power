--- conflicted
+++ resolved
@@ -5,15 +5,12 @@
 extern crate libc;
 #[macro_use]
 extern crate log;
-<<<<<<< HEAD
 extern crate serde;
 #[macro_use]
 extern crate serde_derive;
 extern crate toml;
 extern crate xdg;
-=======
 extern crate sysfs_class;
->>>>>>> 413bafe1
 
 use log::LevelFilter;
 use std::process;
