extern crate dbus;
extern crate libc;

use std::{env, process};

mod backlight;
mod client;
mod daemon;
mod kbd_backlight;
mod graphics;
<<<<<<< HEAD
mod laptop_mode;
=======
mod hotplug;
>>>>>>> 038f0991
mod module;
mod pci;
mod pstate;
mod util;

pub static DBUS_NAME: &'static str = "com.system76.PowerDaemon";
pub static DBUS_PATH: &'static str = "/com/system76/PowerDaemon";
pub static DBUS_IFACE: &'static str = "com.system76.PowerDaemon";

pub trait Power {
    fn performance(&mut self) -> Result<(), String>;
    fn balanced(&mut self) -> Result<(), String>;
    fn battery(&mut self) -> Result<(), String>;
    fn get_graphics(&mut self) -> Result<String, String>;
    fn set_graphics(&mut self, vendor: &str) -> Result<(), String>;
    fn get_graphics_power(&mut self) -> Result<bool, String>;
    fn set_graphics_power(&mut self, power: bool) -> Result<(), String>;
    fn auto_graphics_power(&mut self) -> Result<(), String>;
}

// Helper function for errors
pub (crate) fn err_str<E: ::std::fmt::Display>(err: E) -> String {
    format!("{}", err)
}

fn main() {
    let res = if env::args().nth(1).map_or(false, |arg| arg == "daemon") {
        if unsafe { libc::geteuid() } == 0 {
            daemon::daemon()
        } else {
            Err(format!("must be run as root"))
        }
    } else {
        client::client(env::args().skip(1))
    };

    match res {
        Ok(()) => (),
        Err(err) => {
            eprintln!("system76-power: {}", err);
            process::exit(1);
        }
    }
}<|MERGE_RESOLUTION|>--- conflicted
+++ resolved
@@ -8,11 +8,8 @@
 mod daemon;
 mod kbd_backlight;
 mod graphics;
-<<<<<<< HEAD
+mod hotplug;
 mod laptop_mode;
-=======
-mod hotplug;
->>>>>>> 038f0991
 mod module;
 mod pci;
 mod pstate;
