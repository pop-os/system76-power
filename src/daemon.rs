use dbus::{Connection, BusType, NameFlag};
use dbus::tree::{Factory, MethodErr};
use std::cell::RefCell;
use std::io;
use std::path::Path;
use std::process::Command;
use std::rc::Rc;
use std::sync::Arc;
use std::sync::atomic::{ATOMIC_BOOL_INIT, AtomicBool, Ordering};

use {DBUS_NAME, DBUS_PATH, DBUS_IFACE, Power, err_str};
use backlight::{Backlight, BacklightExt};
use config::{Config, ConfigProfile, Profile, ProfileParameters};
use disks::{Disks, DiskPower};
use fan::FanDaemon;
use graphics::Graphics;
use hotplug::HotPlugDetect;
use kbd_backlight::KeyboardBacklight;
use kernel_parameters::{DeviceList, Dirty, KernelParameter, LaptopMode, NmiWatchdog, RuntimePowerManagement};
use pci::PciBus;
use pstate::PState;
use radeon::RadeonDevice;
use scsi::{ScsiHosts, ScsiPower};
use snd::SoundDevice;
// use wifi::WifiDevice;

static EXPERIMENTAL: AtomicBool = ATOMIC_BOOL_INIT;

fn experimental_is_enabled() -> bool {
    EXPERIMENTAL.load(Ordering::SeqCst)
}

/// Executes an external script that is defined for a given profile.
fn execute_script(script: &Path) {
    match Command::new(script).status() {
        Ok(status) => if ! status.success() {
            warn!("balance script failed with status: {:?}", status);
        }
        Err(why) => {
            warn!("balance script failed to execute: {}", why);
        }
    }
}

<<<<<<< HEAD
/// Record every error that occurs, so that they may later be combined into an error of errors for the caller.
fn try<F: FnMut() -> io::Result<()>>(errors: &mut Vec<io::Error>, msg: &str, mut func: F) {
    if let Err(why) = func() {
        errors.push(io::Error::new(
            io::ErrorKind::Other,
            format!("{}: {}", msg, why)
        ));
=======
    if let Ok(mut pstate) = PState::new() {
        pstate.set_min_perf_pct(50)?;
        pstate.set_max_perf_pct(100)?;
        pstate.set_no_turbo(false)?;
>>>>>>> 413bafe1
    }
}

fn apply_profile(
    profile: &mut Profile,
    errors: &mut Vec<io::Error>,
    config: &ConfigProfile,
    params: &ProfileParameters
) {
    if experimental_is_enabled() {
        let disks = Disks::new();
        try(errors, "failed to set disk apm level", || disks.set_apm_level(params.disk_apm));
        try(errors, "failed to set disk autosuspend delay", || disks.set_autosuspend_delay(params.disk_autosuspend_delay));
        try(errors, "failed to set SCSI power management policy", || {
            ScsiHosts::new().set_power_management_policy(params.scsi_profiles)
        });

        SoundDevice::get_devices().for_each(|dev| dev.set_power_save(
            params.sound_power_save.0,
            params.sound_power_save.1
        ));

        RadeonDevice::get_devices().for_each(|dev| dev.set_profiles(
            params.radeon_profile,
            params.radeon_dpm_state,
            params.radeon_dpm_perf
        ));

        try(errors, "failed to change PCI device runtime power management", || {
            for device in PciBus::new()?.devices()? {
                device.set_runtime_pm(params.pci_runtime_pm)?;
            }

<<<<<<< HEAD
            Ok(())
        });
=======
    if let Ok(mut pstate) = PState::new() {
        pstate.set_min_perf_pct(0)?;
        pstate.set_max_perf_pct(100)?;
        pstate.set_no_turbo(false)?;
    }
>>>>>>> 413bafe1

        Dirty::new().set_max_lost_work(params.max_lost_work);
        LaptopMode::new().set(params.laptop_mode);
    }

    if let Ok(mut pstate) = PState::new() {
        try(errors, "failed to set Intel PState settings", || {
            pstate.set_config(config.pstate.as_ref(), params.pstate_defaults)
        });
    }

    if let Some(default_brightness) = params.backlight_screen {
        try(errors, "failed to set screen backlight", || {
            for mut backlight in Backlight::all()? {
                backlight.set_if_lower(
                    config.backlight.as_ref().map_or(default_brightness, |b| b.screen) as u64
                )?;
            }

            Ok(())
        });
    }

<<<<<<< HEAD
    if let Some(default_brightness) = params.backlight_keyboard {
        try(errors, "failed to set keyboard backlight", || {
            for mut backlight in KeyboardBacklight::all()? {
                backlight.set_if_lower(
                    config.backlight.as_ref().map_or(default_brightness, |b| b.keyboard) as u64
                )?;
            }
=======
    if let Ok(mut pstate) = PState::new() {
        pstate.set_min_perf_pct(0)?;
        pstate.set_max_perf_pct(50)?;
        pstate.set_no_turbo(true)?;
    }
>>>>>>> 413bafe1

            Ok(())
        });
    }

    if let Some(ref script) = config.script {
        execute_script(script);
    }

    *profile = params.profile;
}

struct PowerDaemon {
    graphics: Graphics,
    config: Config,
    errors: Vec<io::Error>,
}

impl PowerDaemon {
    fn new() -> Result<PowerDaemon, String> {
        let graphics = Graphics::new().map_err(err_str)?;
        let config = Config::new();
        let errors = Vec::new();
        Ok(PowerDaemon { graphics, config, errors })
    }

    fn set_profile_and_then(&mut self, func: fn(&mut Self)) -> Result<(), String> {
        func(self);
        if let Err(why) = self.config.write() {
            error!("errored when writing config: {}", why);
        }

        if self.errors.is_empty() {
            return Ok(());
        }

        let mut message = String::from("error(s) occurred when setting profile:\n");
        for error in self.errors.drain(..) {
            message.push_str(format!("    {}", error).as_str());
        }

        Err(message)
    }
}

impl Power for PowerDaemon {
    fn performance(&mut self) -> Result<(), String> {
        static PARAMETERS: ProfileParameters = ProfileParameters {
            profile: Profile::Performance,
            disk_apm: 254,
            disk_autosuspend_delay: -1,
            scsi_profiles: &["med_power_with_dipm", "max_performance"],
            sound_power_save: (0, false),
            radeon_profile: "high",
            radeon_dpm_state: "performance",
            radeon_dpm_perf: "auto",
            pci_runtime_pm: RuntimePowerManagement::Off,
            max_lost_work: 15,
            laptop_mode: b"0",
            pstate_defaults: (50, 100, true),
            backlight_screen: None,
            backlight_keyboard: None,
        };

        self.set_profile_and_then(|d| {
            apply_profile(
                &mut d.config.defaults.last_profile,
                &mut d.errors,
                &d.config.profiles.performance,
                &PARAMETERS
            )
        })
    }

    fn balanced(&mut self) -> Result<(), String> {
        static PARAMETERS: ProfileParameters = ProfileParameters {
            profile: Profile::Balanced,
            disk_apm: 254,
            disk_autosuspend_delay: -1,
            scsi_profiles: &["med_power_with_dipm", "medium_power"],
            sound_power_save: (0, false),
            radeon_profile: "auto",
            radeon_dpm_state: "performance",
            radeon_dpm_perf: "auto",
            pci_runtime_pm: RuntimePowerManagement::On,
            max_lost_work: 15,
            laptop_mode: b"0",
            pstate_defaults: (0, 100, true),
            backlight_screen: Some(80),
            backlight_keyboard: Some(50),
        };

        self.set_profile_and_then(|d| {
            apply_profile(
                &mut d.config.defaults.last_profile,
                &mut d.errors,
                &d.config.profiles.balanced,
                &PARAMETERS
            )
        })
    }

    fn battery(&mut self) -> Result<(), String> {
        static PARAMETERS: ProfileParameters = ProfileParameters {
            profile: Profile::Battery,
            disk_apm: 128,
            disk_autosuspend_delay: 15000,
            scsi_profiles: &["min_power", "min_power"],
            sound_power_save: (1, true),
            radeon_profile: "low",
            radeon_dpm_state: "battery",
            radeon_dpm_perf: "low",
            pci_runtime_pm: RuntimePowerManagement::On,
            max_lost_work: 15,
            laptop_mode: b"2",
            pstate_defaults: (0, 50, false),
            backlight_screen: Some(10),
            backlight_keyboard: Some(0),
        };

        self.set_profile_and_then(|d| {
            apply_profile(
                &mut d.config.defaults.last_profile,
                &mut d.errors,
                &d.config.profiles.battery,
                &PARAMETERS
            )
        })
    }

    fn get_graphics(&mut self) -> Result<String, String> {
        self.graphics.get_vendor().map_err(err_str)
    }

    fn get_switchable(&mut self) -> Result<bool, String> {
        Ok(self.graphics.can_switch())
    }

    fn set_graphics(&mut self, vendor: &str) -> Result<(), String> {
        self.graphics.set_vendor(vendor).map_err(err_str)
    }

    fn get_graphics_power(&mut self) -> Result<bool, String> {
        self.graphics.get_power().map_err(err_str)
    }

    fn set_graphics_power(&mut self, power: bool) -> Result<(), String> {
        self.graphics.set_power(power).map_err(err_str)
    }

    fn auto_graphics_power(&mut self) -> Result<(), String> {
        self.graphics.auto_power().map_err(err_str)
    }
}

pub fn daemon(experimental: bool) -> Result<(), String> {
    let daemon = Rc::new(RefCell::new(PowerDaemon::new()?));
    let experimental = experimental || daemon.borrow().config.defaults.experimental;
    info!("Starting daemon{}", if experimental { " with experimental enabled" } else { "" });
    EXPERIMENTAL.store(experimental, Ordering::SeqCst);

    info!("Disabling NMI Watchdog (for kernel debugging only)");
    NmiWatchdog::new().set(b"0");

    info!("Setting automatic graphics power");
    match daemon.borrow_mut().auto_graphics_power() {
        Ok(()) => (),
        Err(err) => {
            error!("Failed to set automatic graphics power: {}", err);
        }
    }

    let res = {
        let mut daemon = daemon.borrow_mut();
        let last_profile = daemon.config.defaults.last_profile;
        info!("Initializing with previously-set profile: {}", <&'static str>::from(last_profile));
        match last_profile {
            Profile::Battery => daemon.battery(),
            Profile::Balanced => daemon.balanced(),
            Profile::Performance => daemon.performance()
        }
    };

    if let Err(why) = res {
        eprintln!("failed to set initial profile: {}", why);
    }

    info!("Connecting to dbus system bus");
    let c = Connection::get_private(BusType::System).map_err(err_str)?;

    info!("Registering dbus name {}", DBUS_NAME);
    c.register_name(DBUS_NAME, NameFlag::ReplaceExisting as u32).map_err(err_str)?;

    let f = Factory::new_fn::<()>();

    // Defines whether the value returned by the method should be appended.
    macro_rules! append {
        (true, $m:ident, $value:ident) => { $m.msg.method_return().append1($value) };
        (false, $m:ident, $value:ident) => { $m.msg.method_return() };
    }

    // Programs the message that should be printed.
    macro_rules! get_value {
        (true, $name:expr, $daemon:ident, $m:ident, $method:tt) => {{
            let value = $m.msg.read1()?;
            info!("DBUS Received {}({}) method", $name, value);
            $daemon.borrow_mut().$method(value)
        }};

        (false, $name:expr, $daemon:ident, $m:ident, $method:tt) => {{
            info!("DBUS Received {} method", $name);
            $daemon.borrow_mut().$method()
        }};
    }

    // Creates a new dbus method from an existing method in the daemon.
    macro_rules! method {
        ($method:tt, $name:expr, $append:tt, $print:tt) => {{
            let daemon = daemon.clone();
            f.method($name, (), move |m| {
                let result = get_value!($print, $name, daemon, m, $method);
                match result {
                    Ok(_value) => {
                        let mret = append!($append, m, _value);
                        Ok(vec![mret])
                    },
                    Err(err) => {
                        error!("{}", err);
                        Err(MethodErr::failed(&err))
                    }
                }
            })
        }};
    }

    let signal = Arc::new(f.signal("HotPlugDetect", ()).sarg::<u64,_>("port"));

    info!("Adding dbus path {} with interface {}", DBUS_PATH, DBUS_IFACE);
    let tree = f.tree(()).add(f.object_path(DBUS_PATH, ()).introspectable().add(
        f.interface(DBUS_IFACE, ())
            .add_m(method!(performance, "Performance", false, false))
            .add_m(method!(balanced, "Balanced", false, false))
            .add_m(method!(battery, "Battery", false, false))
            .add_m(method!(get_graphics, "GetGraphics", true, false).outarg::<&str,_>("vendor"))
            .add_m(method!(set_graphics, "SetGraphics", false, true).inarg::<&str,_>("vendor"))
            .add_m(method!(get_switchable, "GetSwitchable", true, false).outarg::<bool, _>("switchable"))
            .add_m(method!(get_graphics_power, "GetGraphicsPower", true, false).outarg::<bool,_>("power"))
            .add_m(method!(set_graphics_power, "SetGraphicsPower", false, true).inarg::<bool,_>("power"))
            .add_m(method!(auto_graphics_power, "AutoGraphicsPower", false, false))
            .add_s(signal.clone())
    ));

    tree.set_registered(&c, true).map_err(err_str)?;

    c.add_handler(tree);

    let fan_daemon_res = FanDaemon::new();

    if let Err(ref err) = fan_daemon_res {
        error!("fan daemon: {}", err);
    }

    let hpd_res = unsafe { HotPlugDetect::new() };

    let hpd = || -> [bool; 3] {
        if let Ok(ref hpd) = hpd_res {
            unsafe { hpd.detect() }
        } else {
            [false; 3]
        }
    };

    let mut last = hpd();

    info!("Handling dbus requests");
    loop {
        c.incoming(1000).next();

        if let Ok(ref fan_daemon) = fan_daemon_res {
            fan_daemon.step();
        }

        let hpd = hpd();
        for i in 0..hpd.len() {
            if hpd[i] != last[i] {
                if hpd[i] {
                    info!("HotPlugDetect {}", i);
                    c.send(
                        signal.msg(&DBUS_PATH.into(), &DBUS_NAME.into()).append1(i as u64)
                    ).map_err(|()| format!("failed to send message"))?;
                }
            }
        }

        last = hpd;
    }
}<|MERGE_RESOLUTION|>--- conflicted
+++ resolved
@@ -42,7 +42,6 @@
     }
 }
 
-<<<<<<< HEAD
 /// Record every error that occurs, so that they may later be combined into an error of errors for the caller.
 fn try<F: FnMut() -> io::Result<()>>(errors: &mut Vec<io::Error>, msg: &str, mut func: F) {
     if let Err(why) = func() {
@@ -50,12 +49,6 @@
             io::ErrorKind::Other,
             format!("{}: {}", msg, why)
         ));
-=======
-    if let Ok(mut pstate) = PState::new() {
-        pstate.set_min_perf_pct(50)?;
-        pstate.set_max_perf_pct(100)?;
-        pstate.set_no_turbo(false)?;
->>>>>>> 413bafe1
     }
 }
 
@@ -89,16 +82,8 @@
                 device.set_runtime_pm(params.pci_runtime_pm)?;
             }
 
-<<<<<<< HEAD
             Ok(())
         });
-=======
-    if let Ok(mut pstate) = PState::new() {
-        pstate.set_min_perf_pct(0)?;
-        pstate.set_max_perf_pct(100)?;
-        pstate.set_no_turbo(false)?;
-    }
->>>>>>> 413bafe1
 
         Dirty::new().set_max_lost_work(params.max_lost_work);
         LaptopMode::new().set(params.laptop_mode);
@@ -122,7 +107,6 @@
         });
     }
 
-<<<<<<< HEAD
     if let Some(default_brightness) = params.backlight_keyboard {
         try(errors, "failed to set keyboard backlight", || {
             for mut backlight in KeyboardBacklight::all()? {
@@ -130,13 +114,6 @@
                     config.backlight.as_ref().map_or(default_brightness, |b| b.keyboard) as u64
                 )?;
             }
-=======
-    if let Ok(mut pstate) = PState::new() {
-        pstate.set_min_perf_pct(0)?;
-        pstate.set_max_perf_pct(50)?;
-        pstate.set_no_turbo(true)?;
-    }
->>>>>>> 413bafe1
 
             Ok(())
         });
