--- conflicted
+++ resolved
@@ -141,7 +141,6 @@
 
     let f = Factory::new_fn::<()>();
 
-<<<<<<< HEAD
     // Defines whether the value returned by the method should be appended.
     macro_rules! append {
         (true, $m:ident, $value:ident) => { $m.msg.method_return().append1($value) };
@@ -165,132 +164,6 @@
     // Creates a new dbus method from an existing method in the daemon.
     macro_rules! method {
         ($method:tt, $name:expr, $append:tt, $print:tt) => {{
-=======
-    let signal = Arc::new(f.signal("HotPlugDetect", ()).sarg::<u64,_>("port"));
-
-    eprintln!("Adding dbus path {} with interface {}", DBUS_PATH, DBUS_IFACE);
-    let tree = f.tree(()).add(f.object_path(DBUS_PATH, ()).introspectable().add(
-        f.interface(DBUS_IFACE, ())
-        .add_m({
-            let daemon = daemon.clone();
-            f.method("Performance", (), move |m| {
-                eprintln!("Performance");
-                match daemon.borrow_mut().performance() {
-                    Ok(()) => {
-                        let mret = m.msg.method_return();
-                        Ok(vec![mret])
-                    },
-                    Err(err) => {
-                        eprintln!("{}", err);
-                        Err(MethodErr::failed(&err))
-                    }
-                }
-            })
-        })
-        .add_m({
-            let daemon = daemon.clone();
-            f.method("Balanced", (), move |m| {
-                eprintln!("Balanced");
-                match daemon.borrow_mut().balanced() {
-                    Ok(()) => {
-                        let mret = m.msg.method_return();
-                        Ok(vec![mret])
-                    },
-                    Err(err) => {
-                        eprintln!("{}", err);
-                        Err(MethodErr::failed(&err))
-                    }
-                }
-            })
-        })
-        .add_m({
-            let daemon = daemon.clone();
-            f.method("Battery", (), move |m| {
-                eprintln!("Battery");
-                match daemon.borrow_mut().battery() {
-                    Ok(()) => {
-                        let mret = m.msg.method_return();
-                        Ok(vec![mret])
-                    },
-                    Err(err) => {
-                        eprintln!("{}", err);
-                        Err(MethodErr::failed(&err))
-                    }
-                }
-            })
-        })
-        .add_m({
-            let daemon = daemon.clone();
-            f.method("GetGraphics", (), move |m| {
-                eprintln!("GetGraphics");
-                match daemon.borrow_mut().get_graphics() {
-                    Ok(vendor) => {
-                        let mret = m.msg.method_return().append1(vendor);
-                        Ok(vec![mret])
-                    },
-                    Err(err) => {
-                        eprintln!("{}", err);
-                        Err(MethodErr::failed(&err))
-                    }
-                }
-            })
-            .outarg::<&str,_>("vendor")
-        })
-        .add_m({
-            let daemon = daemon.clone();
-            f.method("SetGraphics", (), move |m| {
-                let vendor = m.msg.read1()?;
-                eprintln!("SetGraphics({})", vendor);
-                match daemon.borrow_mut().set_graphics(vendor) {
-                    Ok(()) => {
-                        let mret = m.msg.method_return();
-                        Ok(vec![mret])
-                    },
-                    Err(err) => {
-                        eprintln!("{}", err);
-                        Err(MethodErr::failed(&err))
-                    }
-                }
-            })
-            .inarg::<&str,_>("vendor")
-        })
-        .add_m({
-            let daemon = daemon.clone();
-            f.method("GetGraphicsPower", (), move |m| {
-                eprintln!("GetGraphicsPower");
-                match daemon.borrow_mut().get_graphics_power() {
-                    Ok(power) => {
-                        let mret = m.msg.method_return().append1(power);
-                        Ok(vec![mret])
-                    },
-                    Err(err) => {
-                        eprintln!("{}", err);
-                        Err(MethodErr::failed(&err))
-                    }
-                }
-            })
-            .outarg::<bool,_>("power")
-        })
-        .add_m({
-            let daemon = daemon.clone();
-            f.method("SetGraphicsPower", (), move |m| {
-                let power = m.msg.read1()?;
-                eprintln!("SetGraphicsPower({})", power);
-                match daemon.borrow_mut().set_graphics_power(power) {
-                    Ok(()) => {
-                        let mret = m.msg.method_return();
-                        Ok(vec![mret])
-                    },
-                    Err(err) => {
-                        eprintln!("{}", err);
-                        Err(MethodErr::failed(&err))
-                    }
-                }
-            })
-            .inarg::<bool,_>("power")
-        })
-        .add_m({
->>>>>>> 038f0991
             let daemon = daemon.clone();
             f.method($name, (), move |m| {
                 let result = get_value!($print, $name, daemon, m, $method);
@@ -305,9 +178,10 @@
                     }
                 }
             })
-<<<<<<< HEAD
         }};
     }
+
+    let signal = Arc::new(f.signal("HotPlugDetect", ()).sarg::<u64,_>("port"));
 
     eprintln!("Adding dbus path {} with interface {}", DBUS_PATH, DBUS_IFACE);
     let tree = f.tree(()).add(f.object_path(DBUS_PATH, ()).introspectable().add(
@@ -320,10 +194,7 @@
             .add_m(method!(get_graphics_power, "GetGraphicsPower", true, false).outarg::<bool,_>("power"))
             .add_m(method!(set_graphics_power, "SetGraphicsPower", false, true).inarg::<bool,_>("power"))
             .add_m(method!(auto_graphics_power, "AutoGraphicsPower", false, false))
-=======
-        })
-        .add_s(signal.clone())
->>>>>>> 038f0991
+            .add_s(signal.clone())
     ));
 
     tree.set_registered(&c, true).map_err(err_str)?;
