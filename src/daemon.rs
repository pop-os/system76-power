use dbus::{Connection, BusType, NameFlag};
use dbus::tree::{Factory, MethodErr};
use std::cell::RefCell;
use std::io;
use std::rc::Rc;
use std::sync::Arc;
use std::sync::atomic::{ATOMIC_BOOL_INIT, AtomicBool, Ordering};

use {DBUS_NAME, DBUS_PATH, DBUS_IFACE, Power, err_str};
use ac_events::ac_events;
use backlight::Backlight;
use disks::{Disks, DiskPower};
use graphics::Graphics;
use hotplug::HotPlugDetect;
use kbd_backlight::KeyboardBacklight;
use kernel_parameters::{DeviceList, Dirty, KernelParameter, LaptopMode, NmiWatchdog};
use pstate::PState;
use radeon::RadeonDevice;
use scsi::{ScsiHosts, ScsiPower};
use snd::SoundDevice;
use wifi::WifiDevice;

static EXPERIMENTAL: AtomicBool = ATOMIC_BOOL_INIT;

fn experimental_is_enabled() -> bool {
    EXPERIMENTAL.load(Ordering::SeqCst)
}

fn performance() -> io::Result<()> {
    if experimental_is_enabled() {
        let disks = Disks::new();
        disks.set_apm_level(254)?;
        disks.set_autosuspend_delay(-1)?;

        ScsiHosts::new().set_power_management_policy(&["med_power_with_dipm", "max_performance"])?;
        SoundDevice::get_devices().for_each(|dev| dev.set_power_save(0, false));
        RadeonDevice::get_devices().for_each(|dev| dev.set_profiles("high", "performance", "auto"));
        // WifiDevice::get_devices().for_each(|dev| dev.set(0));

        Dirty::new().set_max_lost_work(15);
        LaptopMode::new().set(b"0");
    }

    {
        let mut pstate = PState::new()?;
        pstate.set_min_perf_pct(50)?;
        pstate.set_max_perf_pct(100)?;
        pstate.set_no_turbo(false)?;
    }

    Ok(())
}

fn balanced() -> io::Result<()> {
    if experimental_is_enabled() {
        let disks = Disks::new();
        disks.set_apm_level(254)?;
        disks.set_autosuspend_delay(-1)?;

        ScsiHosts::new().set_power_management_policy(&["med_power_with_dipm", "medium_power"])?;
        SoundDevice::get_devices().for_each(|dev| dev.set_power_save(0, false));
        RadeonDevice::get_devices().for_each(|dev| dev.set_profiles("auto", "performance", "auto"));
        // // NOTE: Should balanced enable power management for wifi?
        // WifiDevice::get_devices().for_each(|dev| dev.set(0));

        Dirty::new().set_max_lost_work(15);
        LaptopMode::new().set(b"0");
    }

    {
        let mut pstate = PState::new()?;
        pstate.set_min_perf_pct(0)?;
        pstate.set_max_perf_pct(100)?;
        pstate.set_no_turbo(false)?;
    }

    for mut backlight in Backlight::all()? {
        let max_brightness = backlight.max_brightness()?;
        let current = backlight.brightness()?;
        let new = max_brightness * 40 / 100;
        if new < current {
            backlight.set_brightness(new)?;
        }
    }

    for mut backlight in KeyboardBacklight::all()? {
        let max_brightness = backlight.max_brightness()?;
        let current = backlight.brightness()?;
        let new = max_brightness/2;
        if new < current {
            backlight.set_brightness(new)?;
        }
    }

    Ok(())
}

fn battery() -> io::Result<()> {
    if experimental_is_enabled() {
        let disks = Disks::new();
        disks.set_apm_level(128)?;
        disks.set_autosuspend_delay(15000)?;

        ScsiHosts::new().set_power_management_policy(&["med_power_with_dipm", "min_power"])?;
        SoundDevice::get_devices().for_each(|dev| dev.set_power_save(1, true));
        RadeonDevice::get_devices().for_each(|dev| dev.set_profiles("low", "battery", "low"));
        // WifiDevice::get_devices().for_each(|dev| dev.set(5));

        Dirty::new().set_max_lost_work(60);
        LaptopMode::new().set(b"2");
    }
    
    {
        let mut pstate = PState::new()?;
        pstate.set_min_perf_pct(0)?;
        pstate.set_max_perf_pct(50)?;
        pstate.set_no_turbo(true)?;
    }

    for mut backlight in Backlight::all()? {
        let max_brightness = backlight.max_brightness()?;
        let current = backlight.brightness()?;
        let new = max_brightness * 10 / 100;
        if new < current {
            backlight.set_brightness(new)?;
        }
    }

    for mut backlight in KeyboardBacklight::all()? {
        backlight.set_brightness(0)?;
    }

    Ok(())
}

struct PowerDaemon {
    graphics: Graphics
}

impl PowerDaemon {
    fn new() -> Result<PowerDaemon, String> {
        let graphics = Graphics::new().map_err(err_str)?;
        Ok(PowerDaemon { graphics })
    }
}

impl Power for PowerDaemon {
    fn performance(&mut self) -> Result<(), String> {
        performance().map_err(err_str)
    }

    fn balanced(&mut self) -> Result<(), String> {
        balanced().map_err(err_str)
    }

    fn battery(&mut self) -> Result<(), String> {
        battery().map_err(err_str)
    }

    fn get_graphics(&mut self) -> Result<String, String> {
        self.graphics.get_vendor().map_err(err_str)
    }

    fn set_graphics(&mut self, vendor: &str) -> Result<(), String> {
        self.graphics.set_vendor(vendor).map_err(err_str)
    }

    fn get_graphics_power(&mut self) -> Result<bool, String> {
        self.graphics.get_power().map_err(err_str)
    }

    fn set_graphics_power(&mut self, power: bool) -> Result<(), String> {
        self.graphics.set_power(power).map_err(err_str)
    }

    fn auto_graphics_power(&mut self) -> Result<(), String> {
        self.graphics.auto_power().map_err(err_str)
    }
}

pub fn daemon(experimental: bool) -> Result<(), String> {
    info!("Starting daemon{}", if experimental { " with experimental enabled" } else { "" });
    EXPERIMENTAL.store(experimental, Ordering::SeqCst);
    let daemon = Rc::new(RefCell::new(PowerDaemon::new()?));

    info!("Disabling NMI Watchdog (for kernel debugging only)");
    NmiWatchdog::new().set(b"0");

    info!("Setting automatic graphics power");
    match daemon.borrow_mut().auto_graphics_power() {
        Ok(()) => (),
        Err(err) => {
            error!("Failed to set automatic graphics power: {}", err);
        }
    }

    info!("Connecting to dbus system bus");
    let c = Connection::get_private(BusType::System).map_err(err_str)?;

    info!("Registering dbus name {}", DBUS_NAME);
    c.register_name(DBUS_NAME, NameFlag::ReplaceExisting as u32).map_err(err_str)?;

    let f = Factory::new_fn::<()>();

    // Defines whether the value returned by the method should be appended.
    macro_rules! append {
        (true, $m:ident, $value:ident) => { $m.msg.method_return().append1($value) };
        (false, $m:ident, $value:ident) => { $m.msg.method_return() };
    }

    // Programs the message that should be printed.
    macro_rules! get_value {
        (true, $name:expr, $daemon:ident, $m:ident, $method:tt) => {{
            let value = $m.msg.read1()?;
            info!("DBUS Received {}({}) method", $name, value);
            $daemon.borrow_mut().$method(value)
        }};

        (false, $name:expr, $daemon:ident, $m:ident, $method:tt) => {{
            info!("DBUS Received {} method", $name);
            $daemon.borrow_mut().$method()
        }};
    }

    // Creates a new dbus method from an existing method in the daemon.
    macro_rules! method {
        ($method:tt, $name:expr, $append:tt, $print:tt) => {{
            let daemon = daemon.clone();
            f.method($name, (), move |m| {
                let result = get_value!($print, $name, daemon, m, $method);
                match result {
                    Ok(_value) => {
                        let mret = append!($append, m, _value);
                        Ok(vec![mret])
                    },
                    Err(err) => {
                        error!("{}", err);
                        Err(MethodErr::failed(&err))
                    }
                }
            })
        }};
    }

    let signal = Arc::new(f.signal("HotPlugDetect", ()).sarg::<u64,_>("port"));

    info!("Adding dbus path {} with interface {}", DBUS_PATH, DBUS_IFACE);
    let tree = f.tree(()).add(f.object_path(DBUS_PATH, ()).introspectable().add(
        f.interface(DBUS_IFACE, ())
            .add_m(method!(performance, "Performance", false, false))
            .add_m(method!(balanced, "Balanced", false, false))
            .add_m(method!(battery, "Battery", false, false))
            .add_m(method!(get_graphics, "GetGraphics", true, false).outarg::<&str,_>("vendor"))
            .add_m(method!(set_graphics, "SetGraphics", false, true).inarg::<&str,_>("vendor"))
            .add_m(method!(get_graphics_power, "GetGraphicsPower", true, false).outarg::<bool,_>("power"))
            .add_m(method!(set_graphics_power, "SetGraphicsPower", false, true).inarg::<bool,_>("power"))
            .add_m(method!(auto_graphics_power, "AutoGraphicsPower", false, false))
            .add_s(signal.clone())
    ));

    tree.set_registered(&c, true).map_err(err_str)?;

    c.add_handler(tree);

    if let Ok(pstate) = PState::new() {
        eprintln!("Handling ac events");
        ac_events(pstate);
    }
<<<<<<< HEAD

    eprintln!("Handling dbus requests");
=======
  
>>>>>>> b4f67b2d
    let hpd_res = unsafe { HotPlugDetect::new() };

    let hpd = || -> [bool; 3] {
        if let Ok(ref hpd) = hpd_res {
            unsafe { hpd.detect() }
        } else {
            [false; 3]
        }
    };

    let mut last = hpd();

    info!("Handling dbus requests");
    loop {
        c.incoming(1000).next();

        let hpd = hpd();
        for i in 0..hpd.len() {
            if hpd[i] != last[i] {
                if hpd[i] {
                    info!("HotPlugDetect {}", i);
                    c.send(
                        signal.msg(&DBUS_PATH.into(), &DBUS_NAME.into()).append1(i as u64)
                    ).map_err(|()| format!("failed to send message"))?;
                }
            }
        }

        last = hpd;
    }
}<|MERGE_RESOLUTION|>--- conflicted
+++ resolved
@@ -266,12 +266,7 @@
         eprintln!("Handling ac events");
         ac_events(pstate);
     }
-<<<<<<< HEAD
-
-    eprintln!("Handling dbus requests");
-=======
-  
->>>>>>> b4f67b2d
+
     let hpd_res = unsafe { HotPlugDetect::new() };
 
     let hpd = || -> [bool; 3] {
